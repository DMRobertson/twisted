--- conflicted
+++ resolved
@@ -18,19 +18,10 @@
 
 # Exclude admin scripts and things only useful when running from a source checkout
 exclude codecov.yml
-<<<<<<< HEAD
-exclude bin/_preamble.py
-exclude admin
-exclude bin/admin
-recursive-exclude admin *
-recursive-exclude bin/admin *
-exclude .travis
-recursive-exclude .travis *
-=======
 exclude appveyor.yml
 prune bin
 prune admin
->>>>>>> 3621a925
+prune .travis
 
 # Include test-running utilities for downstream packagers
 include tox.ini .coveragerc
