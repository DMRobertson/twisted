--- conflicted
+++ resolved
@@ -40,14 +40,10 @@
     and L{ZipArchive}.
     """
 
-<<<<<<< HEAD
-    def setUp(self) -> None:
-=======
     path: ZipArchive[bytes]  # type:ignore[assignment]
     root: ZipArchive[bytes]  # type:ignore[assignment]
 
-    def setUp(self):
->>>>>>> 00febbd9
+    def setUp(self) -> None:
         AbstractFilePathTests.setUp(self)
         zipit(self.cmn, self.cmn + b".zip")
         self.nativecmn = _coerceToFilesystemEncoding("", self.cmn)
@@ -55,17 +51,13 @@
         self.root = self.path
         self.all = [x.replace(self.cmn, self.cmn + b".zip") for x in self.all]
 
-<<<<<<< HEAD
-    def test_zipPathRepr(self) -> None:
-=======
     def test_sibling(self) -> None:
         """
         L{ZipPath.sibling} returns a path at the same level.
         """
         self.assertEqual(self.path.child("one").sibling("two"), self.path.child("two"))
 
-    def test_zipPathRepr(self):
->>>>>>> 00febbd9
+    def test_zipPathRepr(self) -> None:
         """
         Make sure that invoking ZipPath's repr prints the correct class name
         and an absolute path to the zip file.
