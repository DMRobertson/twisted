--- conflicted
+++ resolved
@@ -51,38 +51,7 @@
 if sys.platform != "win32":
     skip = None
 else:
-<<<<<<< HEAD
-    skip = ""
-
-testingSphinxConf = "master_doc = 'index'\n"
-
-if requireModule("pydoctor.driver"):
-    pydoctorSkip, pydoctorSkipText = False, ""
-else:
-    # it might not be installed, or it might use syntax not available in
-    # this version of Python.
-    pydoctorSkip, pydoctorSkipText = True, "Pydoctor is not present."
-
-
-if which("sphinx-build"):
-    sphinxSkip, sphinxSkipText = False, ""
-else:
-    sphinxSkip, sphinxSkipText = True, "Sphinx not available."
-
-
-if which("git"):
-    gitVersion = runCommand(["git", "--version"]).split(b" ")[2].split(b".")
-
-    # We want git 2.0 or above.
-    if int(gitVersion[0]) >= 2:
-        gitSkip, gitSkipText = False, ""
-    else:
-        gitSkip, gitSkipText = True, "old git is present"
-else:
-    gitSkip, gitSkipText = True, "git is not present."
-=======
     skip = "Release toolchain only supported on POSIX."
->>>>>>> 76f42344
 
 
 class ExternalTempdirTestCase(TestCase):
@@ -408,9 +377,6 @@
             self.assertIsInstance(e, FailTest)
 
 
-<<<<<<< HEAD
-@skipIf(pydoctorSkip, pydoctorSkipText)
-=======
 pydoctor = requireModule("pydoctor")
 
 
@@ -419,7 +385,6 @@
     pydoctor is not None and pydoctor.__version__ < Version("pydoctor", 20, 12, 1),
     "Pydoctor 20.12.1 or later is required.",
 )
->>>>>>> 76f42344
 class APIBuilderTests(ExternalTempdirTestCase):
     """
     Tests for L{APIBuilder}.
@@ -477,11 +442,7 @@
             "Docstring not in package documentation file.",
         )
         self.assertIn(
-<<<<<<< HEAD
-            '<a href="{}/{}">View Source</a>'.format(sourceURL, packageName),
-=======
             '<a href="{}/{}/__init__.py">(source)</a>'.format(sourceURL, packageName),
->>>>>>> 76f42344
             quuxPath.getContent().decode(),
         )
         self.assertIn(
@@ -515,12 +476,6 @@
         packagePath.child("_version.py").setContent(
             genVersion("twisted", 1, 0, 0).encode()
         )
-<<<<<<< HEAD
-        packagePath.child("_version.py").setContent(
-            genVersion("twisted", 1, 0, 0).encode()
-        )
-=======
->>>>>>> 76f42344
         outputPath = FilePath(self.mktemp())
 
         script = BuildAPIDocsScript()
@@ -569,26 +524,12 @@
         projectURL = "scheme:project"
         sourceURL = "scheme:source"
 
+        docstring = "text in docstring"
+        privateDocstring = "should also appear in output"
+
         inputPath = FilePath(self.mktemp()).child(packageName)
         inputPath.makedirs()
         inputPath.child("__init__.py").setContent(
-<<<<<<< HEAD
-            b"from twisted.python.deprecate import deprecated\n"
-            b"from incremental import Version\n"
-            b"from twisted.python import deprecate\n"
-            b"import incremental\n"
-            b"\n"
-            b"@deprecated(Version('Twisted', 15, 0, 0), "
-            b"'Baz')\n"
-            b"def foo():\n"
-            b"    'text in foo docstring'\n"
-            b"@deprecate.deprecated(incremental.Version('Twisted', 16, 0, 0))\n"
-            b"def _bar():\n"
-            b"    'should also appear in _bar output'\n"
-            b"@deprecated(Version('Twisted', 14, 2, 3), replacement='stuff')\n"
-            b"class Baz:\n"
-            b"    pass"
-=======
             "from twisted.python.deprecate import deprecated\n"
             "from incremental import Version\n"
             "@deprecated(Version('Twisted', 15, 0, 0), "
@@ -604,7 +545,6 @@
             "class Baz:\n"
             "    pass"
             "".format(docstring, privateDocstring).encode()
->>>>>>> 76f42344
         )
 
         outputPath = FilePath(self.mktemp())
@@ -619,20 +559,6 @@
         )
 
         self.assertIn(
-<<<<<<< HEAD
-            b"text in foo docstring",
-            quuxPath.getContent(),
-            "Docstring not in package documentation file.",
-        )
-        self.assertIn(
-            b"foo was deprecated in Twisted 15.0.0; please use Baz instead.",
-            quuxPath.getContent(),
-        )
-        # FIXME:https://github.com/twisted/pydoctor/issues/234
-        # The assertion should be reneabled after pydoctor is fixed.
-        # self.assertIn(b"_bar was deprecated in Twisted 16.0.0.", quuxPath.getContent())
-        # self.assertIn(b"should also appear in _bar output", quuxPath.getContent())
-=======
             docstring,
             quuxPath.getContent().decode(),
             "Docstring not in package documentation file.",
@@ -645,24 +571,11 @@
             "_bar was deprecated in Twisted 16.0.0.", quuxPath.getContent().decode()
         )
         self.assertIn(privateDocstring, quuxPath.getContent().decode())
->>>>>>> 76f42344
 
         # There should also be a page for the foo function in quux.
         self.assertTrue(quuxPath.sibling("quux.foo.html").exists())
 
         self.assertIn(
-<<<<<<< HEAD
-            b"foo was deprecated in Twisted 15.0.0; please use Baz instead.",
-            quuxPath.sibling("quux.foo.html").getContent(),
-        )
-
-        # FIXME:https://github.com/twisted/pydoctor/issues/234
-        # The assertion should be reneabled after pydoctor is fixed.
-        # self.assertIn(
-        #     b"Baz was deprecated in Twisted 14.2.3; please use stuff instead.",
-        #     quuxPath.sibling("quux.Baz.html").getContent(),
-        # )
-=======
             "foo was deprecated in Twisted 15.0.0; please use Baz instead.",
             quuxPath.sibling("quux.foo.html").getContent().decode(),
         )
@@ -671,7 +584,6 @@
             "Baz was deprecated in Twisted 14.2.3; please use stuff instead.",
             quuxPath.sibling("quux.Baz.html").getContent().decode(),
         )
->>>>>>> 76f42344
 
         self.assertEqual(stdout.getvalue(), b"")
 
@@ -754,11 +666,7 @@
         )
 
 
-<<<<<<< HEAD
-@skipIf(sphinxSkip, sphinxSkipText)
-=======
 @skipIf(not which("sphinx-build"), "Sphinx not available.")
->>>>>>> 76f42344
 class SphinxBuilderTests(TestCase):
     """
     Tests for L{SphinxBuilder}.
@@ -996,7 +904,6 @@
         self.assertStructure(exportDir, structure)
 
 
-@skipIf(gitSkip, gitSkipText)
 class GitCommandTest(CommandsTestMixin, ExternalTempdirTestCase):
     """
     Specific L{CommandsTestMixin} related to Git repositories through
@@ -1031,7 +938,6 @@
         runCommand(["git", "-C", repository.path, "commit", "-m", "hop"])
 
 
-@skipIf(gitSkip, gitSkipText)
 class RepositoryCommandDetectionTest(ExternalTempdirTestCase):
     """
     Test the L{getRepositoryCommand} to access the right set of VCS commands
@@ -1069,7 +975,6 @@
         self.assertTrue(IVCSCommand.implementedBy(GitCommand))
 
 
-@skipIf(gitSkip, gitSkipText)
 class CheckNewsfragmentScriptTests(ExternalTempdirTestCase):
     """
     L{CheckNewsfragmentScript}.
