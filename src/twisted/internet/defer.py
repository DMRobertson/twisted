--- conflicted
+++ resolved
@@ -1813,14 +1813,10 @@
                 "inlineCallbacks requires %r to produce a generator; instead"
                 "caught returnValue being used in a non-generator" % (f,)
             )
-<<<<<<< HEAD
-        if not isinstance(gen, types.GeneratorType) and not iscoroutine(gen):
-=======
         # type note: FIXME: error suggests type of gen is wrong:
         #     Subclass of "Generator[Deferred, object, None]" and "GeneratorType"
         #     cannot exist: would have incompatible method signatures
-        if not isinstance(gen, GeneratorType):  # type: ignore[unreachable]
->>>>>>> 083c1c38
+        if not isinstance(gen, GeneratorType) and not iscoroutine(gen):  # type: ignore[unreachable]
             raise TypeError(
                 "inlineCallbacks requires %r to produce a generator or coroutine; "
                 "instead got %r" % (f, gen)
