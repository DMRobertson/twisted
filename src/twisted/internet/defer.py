--- conflicted
+++ resolved
@@ -20,10 +20,6 @@
     Awaitable,
     Callable,
     Coroutine,
-<<<<<<< HEAD
-    Generic,
-=======
->>>>>>> 069fee0f
     Generator,
     Generic,
     List,
@@ -146,13 +142,6 @@
     @raise NoCurrentExceptionError: If C{result} is L{None} but there is no
         current exception state.
     """
-<<<<<<< HEAD
-    # Typing note: it would be onerous to require applications to declare all
-    # failure types (much as Mypy doesn't require exception declarations), so a
-    # failing Deferred is implicitly an 'Any', and can pretend to have any
-    # result type, since the result branch won't be taken.
-=======
->>>>>>> 069fee0f
     d = Deferred()  # type: Deferred[Any]
     d.errback(result)
     return d
@@ -171,12 +160,6 @@
     try:
         result = callable(*args, **kwargs)
     except BaseException:
-<<<<<<< HEAD
-        # type note: returning a failing Deferred is akin to raising...
-        #   it's awkward to express that with typing a return value, where
-        #   exceptions are not factored in
-=======
->>>>>>> 069fee0f
         return fail()
     else:
         return succeed(result)
@@ -204,23 +187,11 @@
     try:
         result = f(*args, **kwargs)
     except BaseException:
-<<<<<<< HEAD
-        # type note: returning a failing Deferred is akin to raising...
-        #   it's awkward to express that with typing a return value, where
-        #   exceptions are not factored in
-=======
->>>>>>> 069fee0f
         return fail(Failure(captureVars=Deferred.debug))
 
     if isinstance(result, Deferred):
         return result
     elif isinstance(result, Failure):
-<<<<<<< HEAD
-        # type note: returning a failing Deferred is akin to raising...
-        #   it's awkward to express that with typing a return value, where
-        #   exceptions are not factored in
-=======
->>>>>>> 069fee0f
         return fail(result)
     else:
         return succeed(result)
@@ -461,15 +432,9 @@
         if self.called:
             self._runCallbacks()
 
-<<<<<<< HEAD
-        # The Deferred's type has changed here, but *idiomatically* the caller
-        # should treat the result as the new type, consistently.
-        return self  # type: ignore[return-value]
-=======
         # type note: The Deferred's type has changed here, but *idiomatically*
         #     the caller should treat the result as the new type, consistently.
         return cast(Deferred[_NextDeferredResultT], self)
->>>>>>> 069fee0f
 
     def addCallback(
         self,
@@ -492,36 +457,21 @@
         errback: Callable[
             ...,
             "Union[Failure, _NextDeferredResultT, Deferred[_NextDeferredResultT]]",
-<<<<<<< HEAD
         ],
         *args: object,
-        **kwargs: object
-=======
-        ] = _failthru,
-        *args: object,
         **kwargs: object,
->>>>>>> 069fee0f
     ) -> "Deferred[Union[_DeferredResultT, _NextDeferredResultT]]":
         """
         Convenience method for adding just an errback.
 
         See L{addCallbacks}.
         """
-<<<<<<< HEAD
-        # passthru constrains the type of errback in a way which mypy can't
-        # propagate through to _NextDeferredResultT, so we have to ignore a
-        # type error.
-        return self.addCallbacks(
-            passthru,
-            errback,  # type: ignore
-=======
         # type note: passthru constrains the type of errback in a way which mypy
         #     can't propagate through to _NextDeferredResultT, so we have to
         #     ignore a type error.
         return self.addCallbacks(
             passthru,
             errback,  # type: ignore[arg-type]
->>>>>>> 069fee0f
             errbackArgs=args,
             errbackKeywords=kwargs,
         )
@@ -533,11 +483,7 @@
             "Union[_NextDeferredResultT, Deferred[_NextDeferredResultT]]",
         ],
         *args: object,
-<<<<<<< HEAD
-        **kwargs: object
-=======
         **kwargs: object,
->>>>>>> 069fee0f
     ) -> "Deferred[_NextDeferredResultT]":
         """
         Convenience method for adding a single callable as both a callback
@@ -976,11 +922,7 @@
     __await__ = __iter__  # type: ignore[assignment]
     __next__ = send
 
-<<<<<<< HEAD
-    def asFuture(self, loop: AbstractEventLoop) -> "Future[_DeferredResultT]":
-=======
     def asFuture(self, loop: AbstractEventLoop) -> Future[_DeferredResultT]:
->>>>>>> 069fee0f
         """
         Adapt this L{Deferred} into a L{Future} which is bound to C{loop}.
 
@@ -1004,11 +946,7 @@
 
         future = createFuture()
 
-<<<<<<< HEAD
-        def checkCancel(futureAgain: "Future[_DeferredResultT]") -> None:
-=======
         def checkCancel(futureAgain: Future[_DeferredResultT]) -> None:
->>>>>>> 069fee0f
             if futureAgain.cancelled():
                 self.cancel()
 
@@ -1611,12 +1549,8 @@
 def _inlineCallbacks(
     result: object,
     gen: Union[
-<<<<<<< HEAD
-        Generator[Deferred[_T], object, None], Coroutine[Deferred[_T], object, None]
-=======
         Generator[Deferred[_T], object, None],
         Coroutine[Deferred[_T], object, None],
->>>>>>> 069fee0f
     ],
     status: _CancellationStatus,
 ) -> None:
@@ -1764,14 +1698,10 @@
 
 
 def _cancellableInlineCallbacks(
-<<<<<<< HEAD
-    gen: Union[Generator["Future[_T]", object, _T], Coroutine["Future[_T]", object, _T]]
-=======
     gen: Union[
         Generator["Future[_T]", object, _T],
         Coroutine["Future[_T]", object, _T],
     ]
->>>>>>> 069fee0f
 ) -> Deferred[_T]:
     """
     Make an C{@}L{inlineCallbacks} cancellable.
@@ -2255,12 +2185,6 @@
             been called and not successfully locked the file.
         """
         if self._tryLockCall is not None:
-<<<<<<< HEAD
-            # type note: returning a failing Deferred is akin to raising...
-            #   it's awkward to express that with typing a return value, where
-            #   exceptions are not factored in
-=======
->>>>>>> 069fee0f
             return fail(
                 AlreadyTryingToLockError(
                     "deferUntilLocked isn't safe for concurrent use."
