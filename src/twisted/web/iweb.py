--- conflicted
+++ resolved
@@ -23,23 +23,6 @@
     @since: 9.0
     """
 
-<<<<<<< HEAD
-    method = Attribute("A C{bytes} giving the HTTP method that was used.")
-
-    uri = Attribute(
-        "A C{bytes} giving the full encoded URI which was requested "
-        "(including query arguments).")
-
-    path = Attribute(
-        "A C{bytes} giving the encoded path of the request URI.")
-
-    args = Attribute(
-        "A mapping of decoded query argument names (as C{bytes}) to "
-        "corresponding query argument values (as C{list}s of C{bytes}). "
-        "For example, for a URI with C{'foo=bar&foo=baz&quux=spam'} "
-        "for its query part, C{args} will be C{{'foo': ['bar', 'baz'], "
-        "'quux': ['spam']}}.")
-=======
     method = Attribute("A L{bytes} giving the HTTP method that was used.")
     uri = Attribute(
         "A L{bytes} giving the full encoded URI which was requested (including"
@@ -53,7 +36,6 @@
         "For example, for a URI with C{foo=bar&foo=baz&quux=spam} "
         "for its query part, C{args} will be C{{b'foo': [b'bar', b'baz'], "
         "b'quux': [b'spam']}}.")
->>>>>>> 5d248677
 
     prepath = Attribute(
         "The URL path segments which have been processed during resource "
