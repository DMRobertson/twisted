# -*- test-case-name: twisted.python.test.test_dist3 -*-
# Copyright (c) Twisted Matrix Laboratories.
# See LICENSE for details.

"""
Support for installing Twisted on Python 3.

Only necessary while parts of Twisted are unported.

@var modules: A list of modules that have been ported,
    e.g. "twisted.python.versions"; a package name (e.g. "twisted.python")
    indicates the corresponding __init__.py file has been ported
    (e.g. "twisted/python/__init__.py"). To reduce merge conflicts, add new
    lines in alphabetical sort.

@var testModules: A list of test modules that have been ported, e.g
    "twisted.python.test.test_versions". To reduce merge conflicts, add new
    lines in alphabetical sort.

@var testDataFiles: A list of filenames that are data files used by tests.
    These are generally used by another Python process that the test case
    spawns.

@var almostModules: A list of any other modules which are needed by any of the
    modules in the other two lists, but which themselves have not actually
    been properly ported to Python 3.  These modules might work well enough to
    satisfy some of the requirements of the modules that depend on them, but
    cannot be considered generally usable otherwise.

@var modulesToInstall: A list of all modules that should be installed on
    Python 3.
"""

from __future__ import division


modules = [
    "twisted.__init__",
    "twisted._version",
    "twisted.application.__init__",
    "twisted.application.app",
    "twisted.application.internet",
    "twisted.application.reactors",
    "twisted.application.service",
    "twisted.application.strports",
    "twisted.application.test.__init__",
    "twisted.conch.__init__",
    "twisted.conch.checkers",
    "twisted.conch.error",
    "twisted.conch.ssh.__init__",
    "twisted.conch.ssh._cryptography_backports",
    "twisted.conch.ssh.common",
    "twisted.conch.ssh.keys",
    "twisted.conch.ssh.sexpy",
    "twisted.conch.ssh.address",
    "twisted.conch.telnet",
    "twisted.conch.test.__init__",
    "twisted.copyright",
    "twisted.cred.__init__",
    "twisted.cred._digest",
    "twisted.cred.checkers",
    "twisted.cred.credentials",
    "twisted.cred.error",
    "twisted.cred.portal",
    "twisted.cred.strcred",
    "twisted.cred.test.__init__",
    "twisted.enterprise.__init__",
    "twisted.enterprise.adbapi",
    "twisted.internet.__init__",
    "twisted.internet._baseprocess",
    "twisted.internet._glibbase",
    "twisted.internet._newtls",
    "twisted.internet._posixstdio",
    "twisted.internet._posixserialport",
    "twisted.internet._signals",
    "twisted.internet._win32serialport",
    "twisted.internet.abstract",
    "twisted.internet.address",
    "twisted.internet.base",
    "twisted.internet.default",
    "twisted.internet.defer",
    "twisted.internet.endpoints",
    "twisted.internet.epollreactor",
    "twisted.internet.error",
    "twisted.internet.fdesc",
    "twisted.internet.gireactor",
    "twisted.internet.gtk3reactor",
    "twisted.internet.interfaces",
    "twisted.internet.kqreactor",
    "twisted.internet.main",
    "twisted.internet.pollreactor",
    "twisted.internet.posixbase",
    "twisted.internet.process",
    "twisted.internet.protocol",
    "twisted.internet.reactor",
    "twisted.internet.selectreactor",
    "twisted.internet.serialport",
    "twisted.internet.ssl",
    "twisted.internet.stdio",
    "twisted.internet.task",
    "twisted.internet.tcp",
    "twisted.internet.test.__init__",
    "twisted.internet.test._posixifaces",
    "twisted.internet.test.connectionmixins",
    "twisted.internet.test.fakeendpoint",
    "twisted.internet.test.modulehelpers",
    "twisted.internet.test.reactormixins",
    "twisted.internet.threads",
    "twisted.internet.udp",
    "twisted.internet.unix",
    "twisted.internet.utils",
    "twisted.logger.__init__",
    "twisted.logger._buffer",
    "twisted.logger._file",
    "twisted.logger._filter",
    "twisted.logger._flatten",
    "twisted.logger._format",
    "twisted.logger._global",
    "twisted.logger._io",
    "twisted.logger._json",
    "twisted.logger._legacy",
    "twisted.logger._levels",
    "twisted.logger._logger",
    "twisted.logger._observer",
    "twisted.logger._stdlib",
    "twisted.logger._util",
    "twisted.logger.test.__init__",
    "twisted.names.__init__",
    "twisted.names._rfc1982",
    "twisted.names.authority",
    "twisted.names.secondary",
    "twisted.names.cache",
    "twisted.names.client",
    "twisted.names.common",
    "twisted.names.dns",
    "twisted.names.error",
    "twisted.names.hosts",
    "twisted.names.server",
    "twisted.names.srvconnect",
    "twisted.names.resolve",
    "twisted.names.test.__init__",
    "twisted.persisted.__init__",
    "twisted.persisted.aot",
    "twisted.persisted.crefutil",
    "twisted.persisted.sob",
    "twisted.persisted.styles",
    "twisted.persisted.test.__init__",
    "twisted.plugin",
    "twisted.plugins.__init__",
    "twisted.plugins.cred_anonymous",
    "twisted.plugins.cred_file",
    "twisted.plugins.cred_memory",
    "twisted.plugins.cred_sshkeys",
    "twisted.plugins.cred_unix",
    "twisted.plugins.twisted_core",
    "twisted.plugins.twisted_trial",
    "twisted.plugins.twisted_reactors",
    "twisted.plugins.twisted_web",
    "twisted.positioning.__init__",
    "twisted.positioning._sentence",
    "twisted.positioning.base",
    "twisted.positioning.ipositioning",
    "twisted.positioning.nmea",
    "twisted.positioning.test.__init__",
    "twisted.protocols.__init__",
    "twisted.protocols.amp",
    "twisted.protocols.basic",
    "twisted.protocols.policies",
    "twisted.protocols.telnet",
    "twisted.protocols.test.__init__",
    "twisted.protocols.haproxy.__init__",
    "twisted.protocols.haproxy._exceptions",
    "twisted.protocols.haproxy._info",
    "twisted.protocols.haproxy._interfaces",
    "twisted.protocols.haproxy._v1parser",
    "twisted.protocols.haproxy._v2parser",
    "twisted.protocols.haproxy._wrapper",
    "twisted.protocols.haproxy._parser",
    "twisted.protocols.haproxy.test.__init__",
    "twisted.protocols.haproxy.test.test_v1parser",
    "twisted.protocols.haproxy.test.test_v2parser",
    "twisted.protocols.haproxy.test.test_wrapper",
    "twisted.protocols.haproxy.test.test_parser",
    "twisted.protocols.tls",
    "twisted.python.__init__",
    "twisted.python._appdirs",
    "twisted.python._tzhelper",
    "twisted.python._oldstyle",
    "twisted.python._textattributes",
    "twisted.python._url",
    "twisted.python.compat",
    "twisted.python.components",
    "twisted.python.constants",
    "twisted.python.context",
    "twisted.python.deprecate",
    "twisted.python.dist3",
    "twisted.python.failure",
    "twisted.python.fakepwd",
    "twisted.python.filepath",
    "twisted.python.lockfile",
    "twisted.python.log",
    "twisted.python.modules",
    "twisted.python.monkey",
    "twisted.python.procutils",
    "twisted.python.randbytes",
    "twisted.python.reflect",
    "twisted.python.roots",
    "twisted.python.runtime",
    "twisted.python.sendmsg",
    "twisted.python.syslog",
    "twisted.python.systemd",
<<<<<<< HEAD
    "twisted.python.test",
=======
>>>>>>> 594adb88
    "twisted.python.test.__init__",
    "twisted.python.test.deprecatedattributes",
    "twisted.python.test.modules_helpers",
    "twisted.python.threadable",
    "twisted.python.threadpool",
    "twisted.python.url",
    "twisted.python.urlpath",
    "twisted.python.usage",
    "twisted.python.util",
    "twisted.python.versions",
    "twisted.python.zippath",
    "twisted.scripts.__init__",
    "twisted.scripts._twistd_unix",
    "twisted.scripts.trial",
    "twisted.scripts.twistd",
    "twisted.test.__init__",
    "twisted.test.iosim",
    "twisted.test.proto_helpers",
    "twisted.test.ssl_helpers",
    "twisted._threads.__init__",
    "twisted._threads._convenience",
    "twisted._threads._ithreads",
    "twisted._threads._memory",
    "twisted._threads._pool",
    "twisted._threads._team",
    "twisted._threads._threadworker",
    "twisted._threads.test.__init__",
    "twisted.trial.__init__",
    "twisted.trial._asyncrunner",
    "twisted.trial._asynctest",
    "twisted.trial._synctest",
    "twisted.trial.itrial",
    "twisted.trial.reporter",
    "twisted.trial.runner",
    "twisted.trial.test.__init__",
    "twisted.trial.test.detests",
    "twisted.trial.test.erroneous",
    "twisted.trial.test.packages",
    "twisted.trial.test.skipping",
    "twisted.trial.test.suppression",
    "twisted.trial.unittest",
    "twisted.trial.util",
    "twisted.web.__init__",
    "twisted.web._auth.__init__",
    "twisted.web._auth.basic",
    "twisted.web._auth.digest",
    "twisted.web._auth.wrapper",
    "twisted.web._element",
    "twisted.web._flatten",
    "twisted.web._newclient",
    "twisted.web._responses",
    "twisted.web._stan",
    "twisted.web.demo",
    "twisted.web.error",
    "twisted.web.guard",
    "twisted.web._http2",
    "twisted.web.http_headers",
    "twisted.web.proxy",
    "twisted.web.resource",
    "twisted.web.script",
    "twisted.web.static",
    "twisted.web.tap",
    "twisted.web.template",
    "twisted.web.test.__init__",
    "twisted.web.test.requesthelper",
    "twisted.web.util",
    "twisted.web.vhost",
    "twisted.web.wsgi",
    "twisted.web.xmlrpc",
    "twisted.words.protocols.jabber.client",
    "twisted.words.protocols.jabber.component",
    "twisted.words.protocols.jabber.error",
    "twisted.words.protocols.jabber.jid",
    "twisted.words.protocols.jabber.jstrports",
    "twisted.words.protocols.jabber.sasl",
    "twisted.words.protocols.jabber.sasl_mechanisms",
    "twisted.words.protocols.jabber.xmlstream",
    "twisted.words.protocols.jabber.xmpp_stringprep",
    "twisted.words.xish.domish",
    "twisted.words.xish.utility",
    "twisted.words.xish.xmlstream",
    "twisted.words.xish.xpath",
    "twisted.words.xish.xpathparser",
]



testModules = [
    "twisted.application.test.test_internet",
    "twisted.application.test.test_service",
    "twisted.conch.test.test_checkers",
    "twisted.conch.test.test_keys",
    "twisted.conch.test.test_address",
    "twisted.conch.test.test_telnet",
    "twisted.cred.test.test_cramauth",
    "twisted.cred.test.test_cred",
    "twisted.cred.test.test_digestauth",
    "twisted.cred.test.test_simpleauth",
    "twisted.cred.test.test_strcred",
    "twisted.internet.test.test_abstract",
    "twisted.internet.test.test_address",
    "twisted.internet.test.test_base",
    "twisted.internet.test.test_core",
    "twisted.internet.test.test_default",
    "twisted.internet.test.test_endpoints",
    "twisted.internet.test.test_epollreactor",
    "twisted.internet.test.test_fdset",
    "twisted.internet.test.test_filedescriptor",
    "twisted.internet.test.test_gireactor",
    "twisted.internet.test.test_glibbase",
    "twisted.internet.test.test_inlinecb",
    "twisted.internet.test.test_kqueuereactor",
    "twisted.internet.test.test_main",
    "twisted.internet.test.test_newtls",
    "twisted.internet.test.test_posixbase",
    "twisted.internet.test.test_posixprocess",
    "twisted.internet.test.test_process",
    "twisted.internet.test.test_protocol",
    "twisted.internet.test.test_serialport",
    "twisted.internet.test.test_sigchld",
    "twisted.internet.test.test_stdio",
    "twisted.internet.test.test_tcp",
    "twisted.internet.test.test_threads",
    "twisted.internet.test.test_tls",
    "twisted.internet.test.test_udp",
    "twisted.internet.test.test_udp_internals",
    "twisted.internet.test.test_unix",
    "twisted.logger.test.test_buffer",
    "twisted.logger.test.test_file",
    "twisted.logger.test.test_filter",
    "twisted.logger.test.test_flatten",
    "twisted.logger.test.test_format",
    "twisted.logger.test.test_global",
    "twisted.logger.test.test_io",
    "twisted.logger.test.test_json",
    "twisted.logger.test.test_legacy",
    "twisted.logger.test.test_levels",
    "twisted.logger.test.test_logger",
    "twisted.logger.test.test_observer",
    "twisted.logger.test.test_stdlib",
    "twisted.logger.test.test_util",
    "twisted.names.test.test_cache",
    "twisted.names.test.test_client",
    "twisted.names.test.test_common",
    "twisted.names.test.test_dns",
    "twisted.names.test.test_hosts",
    "twisted.names.test.test_rfc1982",
    "twisted.names.test.test_server",
    "twisted.names.test.test_srvconnect",
    "twisted.names.test.test_util",
    "twisted.names.test.test_names",
    "twisted.names.test.test_examples",
    "twisted.persisted.test.test_styles",
    "twisted.positioning.test.test_base",
    "twisted.positioning.test.test_nmea",
    "twisted.positioning.test.test_sentence",
    "twisted.protocols.test.test_basic",
    "twisted.protocols.test.test_tls",
    "twisted.python.test.test_appdirs",
    "twisted.python.test.test_components",
    "twisted.python.test.test_constants",
    "twisted.python.test.test_deprecate",
    "twisted.python.test.test_dist3",
    "twisted.python.test.test_runtime",
    "twisted.python.test.test_sendmsg",
    "twisted.python.test.test_syslog",
    "twisted.python.test.test_systemd",
    "twisted.python.test.test_textattributes",
    "twisted.python.test.test_tzhelper",
    "twisted.python.test.test_url",
    "twisted.python.test.test_urlpath",
    "twisted.python.test.test_util",
    "twisted.python.test.test_versions",
    "twisted.python.test.test_zippath",
    "twisted.test.test_abstract",
    "twisted.test.test_adbapi",
    "twisted.test.test_amp",
    "twisted.test.test_application",
    "twisted.test.test_compat",
    "twisted.test.test_context",
    "twisted.test.test_cooperator",
    "twisted.test.test_defer",
    "twisted.test.test_defgen",
    "twisted.test.test_error",
    "twisted.test.test_factories",
    "twisted.test.testutils",
    "twisted.test.test_failure",
    "twisted.test.test_fdesc",
    "twisted.test.test_internet",
    "twisted.test.test_iosim",
    "twisted.test.test_iutils",
    "twisted.test.test_lockfile",
    "twisted.test.test_log",
    "twisted.test.test_logfile",
    "twisted.test.test_loopback",
    "twisted.test.test_modules",
    "twisted.test.test_monkey",
    "twisted.test.test_nooldstyle",
    "twisted.test.test_paths",
    "twisted.test.test_persisted",
    "twisted.test.test_plugin",
    "twisted.test.test_policies",
    "twisted.test.test_process",
    "twisted.test.test_randbytes",
    "twisted.test.test_reflect",
    "twisted.test.test_roots",
    "twisted.test.test_sob",
    "twisted.test.test_ssl",
    "twisted.test.test_sslverify",
    "twisted.test.test_stdio",
    "twisted.test.test_strports",
    "twisted.test.test_task",
    "twisted.test.test_tcp",
    "twisted.test.test_tcp_internals",
    "twisted.test.test_threadable",
    "twisted.test.test_threadpool",
    "twisted.test.test_threads",
    "twisted.test.test_twistd",
    "twisted.test.test_twisted",
    "twisted.test.test_udp",
    "twisted.test.test_unix",
    "twisted.test.test_usage",
    "twisted._threads.test.test_convenience",
    "twisted._threads.test.test_memory",
    "twisted._threads.test.test_team",
    "twisted._threads.test.test_threadworker",
    "twisted.trial.test.test_assertions",
    "twisted.trial.test.test_asyncassertions",
    "twisted.trial.test.test_deferred",
    "twisted.trial.test.test_doctest",
    "twisted.trial.test.test_keyboard",
    "twisted.trial.test.test_loader",
    "twisted.trial.test.test_log",
    "twisted.trial.test.test_output",
    "twisted.trial.test.test_plugins",
    "twisted.trial.test.test_pyunitcompat",
    "twisted.trial.test.test_reporter",
    "twisted.trial.test.test_runner",
    "twisted.trial.test.test_script",
    "twisted.trial.test.test_suppression",
    "twisted.trial.test.test_testcase",
    "twisted.trial.test.test_tests",
    "twisted.trial.test.test_util",
    "twisted.trial.test.test_warning",
    "twisted.web.test._util",
    "twisted.web.test.test_agent",
    "twisted.web.test.test_error",
    # The downloadPage tests weren't ported:
    "twisted.web.test.test_http",
    "twisted.web.test.test_http2",
    "twisted.web.test.test_flatten",
    "twisted.web.test.test_http_headers",
    "twisted.web.test.test_httpauth",
    "twisted.web.test.test_newclient",
    "twisted.web.test.test_proxy",
    "twisted.web.test.test_resource",
    "twisted.web.test.test_script",
    "twisted.web.test.test_stan",
    "twisted.web.test.test_static",
    "twisted.web.test.test_tap",
    "twisted.web.test.test_template",
    "twisted.web.test.test_util",
    "twisted.web.test.test_web",
    "twisted.web.test.test_web__responses",
    "twisted.web.test.test_webclient",
    "twisted.web.test.test_vhost",
    "twisted.web.test.test_wsgi",
    "twisted.web.test.test_xmlrpc",
    "twisted.words.test.test_domish",
    "twisted.words.test.test_jabberclient",
    "twisted.words.test.test_jabbercomponent",
    "twisted.words.test.test_jabbererror",
    "twisted.words.test.test_jabberjid",
    "twisted.words.test.test_jabberjstrports",
    "twisted.words.test.test_jabbersasl",
    "twisted.words.test.test_jabbersaslmechanisms",
    "twisted.words.test.test_jabberxmlstream",
    "twisted.words.test.test_jabberxmppstringprep",
    "twisted.words.test.test_xishutil",
    "twisted.words.test.test_xmlstream",
    "twisted.words.test.test_xpath",
]


testDataFiles = [
    "twisted.conch.test.keydata",
    "twisted.internet.test.process_cli",
    "twisted.internet.test.process_helper",
    "twisted.positioning.test.receiver",
    "twisted.python.test.pullpipe",
    "twisted.python.test.pullpipe",
    "twisted.test.plugin_basic",
    "twisted.test.plugin_extra1",
    "twisted.test.plugin_extra2",
    "twisted.test.process_cmdline",
    "twisted.test.process_echoer",
    "twisted.test.process_fds",
    "twisted.test.process_getargv",
    "twisted.test.process_getenv",
    "twisted.test.process_linger",
    "twisted.test.process_reader",
    "twisted.test.process_signal",
    "twisted.test.process_stdinreader",
    "twisted.test.process_tester",
    "twisted.test.process_tty",
    "twisted.test.process_twisted",
    "twisted.test.stdio_test_consumer",
    "twisted.test.stdio_test_halfclose",
    "twisted.test.stdio_test_hostpeer",
    "twisted.test.stdio_test_lastwrite",
    "twisted.test.stdio_test_loseconn",
    "twisted.test.stdio_test_producer",
    "twisted.test.stdio_test_write",
    "twisted.test.stdio_test_writeseq",
    "twisted.trial.test.mockdoctest",
    "twisted.trial.test.moduleself",
    "twisted.trial.test.moduletest",
    "twisted.trial.test.novars",
    "twisted.trial.test.ordertests",
    "twisted.trial.test.packages",
    "twisted.trial.test.sample",
    "twisted.trial.test.scripttest",
    "twisted.trial.test.weird",
    "twisted.trial.test.mockcustomsuite",
    "twisted.trial.test.mockcustomsuite2",
    "twisted.trial.test.mockcustomsuite3",
]


almostModules = [
    # Required for Trial
    "twisted.python.logfile",
    # Missing test coverage, see #6156:
    "twisted.internet._sslverify",
    # twisted.names.client semi-depends on twisted.names.root, but only on
    # Windows really:
    "twisted.names.root",
    # Echo is ported for twisted.application tests:
    "twisted.protocols.wire",
    # Missing test coverage:
    "twisted.protocols.loopback",
    # Minimally used by setup3.py:
    "twisted.python.dist",
    # twisted.python.filepath depends on twisted.python.win32, but on Linux it
    # only really needs to import:
    "twisted.python.win32",
    "twisted.test.reflect_helper_IE",
    "twisted.test.reflect_helper_VE",
    "twisted.test.reflect_helper_ZDE",
    # Agent code and downloadPage aren't ported, test coverage isn't complete:
    "twisted.web.client",
    # Required by twisted.web.server, no actual code here:
    "twisted.web.iweb",
    # Required by twisted.web.server for an error handling case:
    "twisted.web.html",
    # This module has a lot of missing test coverage.  What tests it has pass,
    # but it needs a lot more.  It was ported only enough to make the client
    # work.
    "twisted.web.http",
    # GzipEncoder and allowed methods functionality not ported, no doubt
    # missing lots of test coverage:
    "twisted.web.server",
]

modulesToInstall = modules + testModules + almostModules

portedScripts = ["bin/trial", "bin/twistd"]<|MERGE_RESOLUTION|>--- conflicted
+++ resolved
@@ -209,10 +209,6 @@
     "twisted.python.sendmsg",
     "twisted.python.syslog",
     "twisted.python.systemd",
-<<<<<<< HEAD
-    "twisted.python.test",
-=======
->>>>>>> 594adb88
     "twisted.python.test.__init__",
     "twisted.python.test.deprecatedattributes",
     "twisted.python.test.modules_helpers",
