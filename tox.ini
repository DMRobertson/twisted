--- conflicted
+++ resolved
@@ -45,13 +45,9 @@
 ;   docs/core/examples
 
 [testenv]
-<<<<<<< HEAD
 wheel = True
 wheel_pep517 = True
-;; dependencies managed by extras in t.p._setup.py._EXTRAS_REQUIRE
-=======
 ;; dependencies managed by extras in setup.cfg
->>>>>>> 30c13150
 extras =
     ; The "nodeps" build still depends on PyHamcrest.
     nodeps: test
