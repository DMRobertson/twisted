; tox configuration file for running tests similar to buildbot builders.
;
; There is a non-default `codecov-publish` environment used to publish the
; coverage results to codecov.io. It should be called after running the
; standard coverage environment.
;
; A non-default `txchecker-travis` environment is used to run twistedchecker
; on travis in --diff mode
;
[tox]
skip_missing_interpreters=True
toxworkdir=build/
envlist=
        {py27,py33,py34,py35}-{tests,nomodules,coverage}-posix
        py27-{tests,nomodules,coverage}-windows,
        pyflakes,twistedchecker,apidocs,narrativedocs,topfile,manifest-checker

[testenv]
changedir={envtmpdir}
deps =
     ; Some relatively standard dependencies that we want to have
     ; We cannot use extras here, because it is not supported on Py3
     {tests,coverage}: cryptography >= 0.9
     {tests,coverage}: pyopenssl >= 16.0.0
     {tests,coverage}: service_identity
     {tests,coverage}: idna >= 0.6
     {tests,coverage}: pyserial
     {tests,coverage}: python-subunit
     {tests,coverage}: pycrypto
     {tests,coverage}: appdirs
     {tests,coverage}: h2
     {tests,coverage}: priority
     {tests,coverage}: sphinx

     py27-{tests,coverage}-posix: pysqlite
     py27-{tests,coverage}: soappy

     windows: pypiwin32

     coverage: coverage

     codecov-publish: codecov

     ; Code quality checkers
<<<<<<< HEAD
     pyflakes: pyflakes
=======
     pyflakes{,3}: pyflakes
     twistedchecker: twistedchecker
>>>>>>> 88bae4e3
     manifest-checker: check-manifest
     {twistedchecker,txchecker}: twistedchecker>=0.6.0
     txchecker: diff_cover

     ; Documentation
     apidocs: pydoctor
     narrativedocs: sphinx

; All environment variables are passed.
passenv = *

setenv =
   # Enable sub-processes coverage reports and store coverage reports in a
   # known location.
   COVERAGE_PROCESS_START = {toxinidir}/.coveragerc
   COVERAGE_FILE = {toxworkdir}/.coverage

commands =

    ; Install PyDoctor here so it DOESNT overwrite Twisted
    py27-{tests,coverage}: pip install --no-deps epydoc pydoctor

    {tests,nomodules}: python -m twisted.trial --reactor={env:TWISTED_REACTOR:default} --reporter={env:TRIAL_REPORTER:verbose}  {posargs:twisted}

    coverage: python {toxinidir}/admin/_copy.py {toxinidir}/admin/zz_coverage.pth {envsitepackagesdir}/zz_coverage.pth
    coverage: coverage erase

    coverage: coverage run -p --rcfile={toxinidir}/.coveragerc -m twisted.trial --reactor={env:TWISTED_REACTOR:default} --reporter={env:TRIAL_REPORTER:verbose} {posargs:twisted}
    # Continue with copying the files outside of the ven and into the root dir
    # so that buildbot or other jobs can access them.

    # FIXME: https://twistedmatrix.com/trac/ticket/8599
    # FIXME: https://github.com/twisted-infra/braid/issues/209
    # Once buildbot is updated to use tox to publish the coverage we should
    # remove these lines.
    coverage: python {toxinidir}/admin/_copy.py "{toxworkdir}/.coverage*" {toxinidir}

    codecov-publish: coverage combine
    codecov-publish: coverage xml -o coverage.xml -i
    codecov-publish: codecov {env:CODECOV_OPTIONS:}

    twistedchecker: twistedchecker {posargs:twisted}

    # Run twistedchecker with a diff base on trunk.
    txchecker-travis: {toxinidir}/.travis/twistedchecker-trunk-diff.sh {posargs:twisted}

    pyflakes: pyflakes {posargs:twisted admin bin}
    pyflakes3: pyflakes {posargs:twisted/internet/test/_awaittests.py.3only}

    apidocs: {toxinidir}/bin/admin/build-apidocs {toxinidir} apidocs
    narrativedocs: sphinx-build -aW -b html -d {toxinidir}/docs/_build {toxinidir}/docs {toxinidir}/docs/_build/

    topfile: python {toxinidir}/bin/admin/check-topfile "{toxinidir}"

    manifest-checker: check-manifest --ignore "docs/_build*,docs/historic/*,admin*,bin/admin*,twisted/topfiles/*.Old"

[testenv:twistedchecker]
basepython=python2.7
changedir={toxinidir}
[testenv:codecov-publish]
changedir={toxinidir}
[testenv:pyflakes]
basepython=python2.7
changedir={toxinidir}
[testenv:pyflakes3]
basepython=python3.5
changedir={toxinidir}
[testenv:apidocs]
basepython=python2.7
changedir={toxinidir}
[testenv:topfile]
basepython=python2.7
changedir={toxinidir}
[testenv:manifest-checker]
basepython=python2.7
changedir={toxinidir}<|MERGE_RESOLUTION|>--- conflicted
+++ resolved
@@ -42,13 +42,9 @@
      codecov-publish: codecov
 
      ; Code quality checkers
-<<<<<<< HEAD
-     pyflakes: pyflakes
-=======
      pyflakes{,3}: pyflakes
-     twistedchecker: twistedchecker
->>>>>>> 88bae4e3
      manifest-checker: check-manifest
+
      {twistedchecker,txchecker}: twistedchecker>=0.6.0
      txchecker: diff_cover
 
@@ -90,10 +86,8 @@
     codecov-publish: codecov {env:CODECOV_OPTIONS:}
 
     twistedchecker: twistedchecker {posargs:twisted}
-
-    # Run twistedchecker with a diff base on trunk.
     txchecker-travis: {toxinidir}/.travis/twistedchecker-trunk-diff.sh {posargs:twisted}
-
+    
     pyflakes: pyflakes {posargs:twisted admin bin}
     pyflakes3: pyflakes {posargs:twisted/internet/test/_awaittests.py.3only}
 
